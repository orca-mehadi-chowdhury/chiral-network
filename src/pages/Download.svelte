--- conflicted
+++ resolved
@@ -716,42 +716,6 @@
           await fallbackToP2PDownload();
         }
 
-<<<<<<< HEAD
-        // Determine seeders and prefer local copy if available
-        let seeders = (fileToDownload.seederAddresses || []).slice();
-        try {
-          const localPeerId = dhtService.getPeerId ? dhtService.getPeerId() : null;
-          if ((!seeders || seeders.length === 0) && fileToDownload.status === 'seeding') {
-            if (localPeerId) seeders.unshift(localPeerId)
-            else seeders.unshift('local_peer')
-          }
-        } catch (e) {}
-
-        // If local copy available and running in Tauri, copy directly
-        try {
-          const localPeerIdNow = dhtService.getPeerId ? dhtService.getPeerId() : null;
-          if (fileToDownload.status === 'seeding' && fileToDownload.path && (localPeerIdNow || seeders.includes('local_peer'))) {
-            const fsModule = '@tauri-apps/api/fs';
-            const coreModule = '@tauri-apps/api/core';
-            const { readBinaryFile } = await import(fsModule);
-            const { invoke } = await import(coreModule);
-            const data = await readBinaryFile(fileToDownload.path as string);
-            await invoke('write_file', { path: outputPath, contents: Array.from(data) });
-            files.update(f => f.map(file => file.id === fileId ? { ...file, status: 'completed', progress: 100, downloadPath: outputPath } : file));
-            showNotification(tr('download.notifications.downloadComplete', { values: { name: fileToDownload.name } }), 'success');
-            activeSimulations.delete(fileId);
-            return;
-          }
-        } catch (e) {
-          console.warn('Local copy fallback failed, will try P2P', e);
-        }
-
-        // Start P2P download using the P2P file transfer service
-        try {
-          if (seeders.length === 0) {
-            throw new Error('No seeders available for this file');
-          }
-=======
         async function fallbackToP2PDownload() {
           const { p2pFileTransferService } = await import('$lib/services/p2pFileTransfer');
 
@@ -759,7 +723,6 @@
             if (seeders.length === 0) {
               throw new Error('No seeders available for this file');
             }
->>>>>>> d8551b2a
 
             // Create file metadata for P2P transfer
             const fileMetadata = {
