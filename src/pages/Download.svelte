<script lang="ts">
  import Button from '$lib/components/ui/button.svelte'
  import Card from '$lib/components/ui/card.svelte'
  import Input from '$lib/components/ui/input.svelte'
  import Label from '$lib/components/ui/label.svelte'
  import Badge from '$lib/components/ui/badge.svelte'
  import Progress from '$lib/components/ui/progress.svelte'
  import { Search, Pause, Play, X, ChevronUp, ChevronDown, Settings, Clock } from 'lucide-svelte'
  import { files, downloadQueue } from '$lib/stores'
  
  let searchHash = ''
  let maxConcurrentDownloads = 3
  let autoStartQueue = true
  let filterStatus = 'all' // 'all', 'active', 'queued', 'completed'

  // Ensure maxConcurrentDownloads is always a valid number (minimum 1)
  $: maxConcurrentDownloads = Math.max(1, Number(maxConcurrentDownloads) || 3)
  
  // Combine all files and queue into single list
  $: allDownloads = [...$files, ...$downloadQueue].sort((a, b) => {
    // Sort by status priority: downloading > queued > paused > completed > failed
    const statusOrder = {
      'downloading': 0,
      'queued': 1,
      'paused': 2,
      'completed': 3,
      'failed': 4,
      'uploaded': 5,
      'seeding': 6
    }
    return (statusOrder[a.status] || 999) - (statusOrder[b.status] || 999)
  })
  
  // Filter downloads based on selected status
  $: filteredDownloads = filterStatus === 'all' 
    ? allDownloads.filter(f => f.status !== 'uploaded' && f.status !== 'seeding')
    : filterStatus === 'active'
    ? allDownloads.filter(f => f.status === 'downloading' || f.status === 'paused')
    : filterStatus === 'queued'
    ? allDownloads.filter(f => f.status === 'queued')
    : allDownloads.filter(f => f.status === 'completed')
  
  $: activeCount = allDownloads.filter(f => f.status === 'downloading').length
  $: queuedCount = allDownloads.filter(f => f.status === 'queued').length
  $: completedCount = allDownloads.filter(f => f.status === 'completed').length
  
  // Process download queue
  $: {
    if (autoStartQueue) {
      const activeDownloads = $files.filter(f => f.status === 'downloading').length
      const queued = $downloadQueue.filter(f => f.status === 'queued')
      
      if (activeDownloads < maxConcurrentDownloads && queued.length > 0) {
        // Start next queued download
        const nextFile = queued.sort((a, b) => {
          // Priority order: high > normal > low
          const priorityOrder = { high: 3, normal: 2, low: 1 }
          return (priorityOrder[b.priority || 'normal'] - priorityOrder[a.priority || 'normal'])
        })[0]
        
        if (nextFile) {
          startQueuedDownload(nextFile.id)
        }
      }
    }
  }
  
  function startDownload() {
    if (!searchHash) return
    
    const newFile = {
      id: `download-${Date.now()}`,
      name: 'File_' + searchHash.substring(0, 8) + '.dat',
      hash: searchHash,
      size: Math.floor(Math.random() * 100000000),
      price: Math.random() * 5,
      status: 'queued' as const, 
      priority: 'normal' as const
    }
    
    // prevents duplicates in files or queue 
    const exists = [...$files, ...$downloadQueue].some(f => f.hash === newFile.hash)
    if (exists) {
      searchHash = ''
      return
    }
    
    downloadQueue.update(q => [...q, newFile])
    searchHash = ''
    processQueue()
  }

  function processQueue() {
    if ($files.some(f => f.status === 'downloading')) return
    const nextFile = $downloadQueue[0]
    if (!nextFile) return
    downloadQueue.update(q => q.filter(f => f.id !== nextFile.id))
    const downloadingFile = { ...nextFile, status: 'downloading' as const, progress: 0 }
    files.update(f => [...f, downloadingFile])
    simulateDownloadProgress(downloadingFile.id)
  }
  
  function togglePause(fileId: string) {
    files.update(f => f.map(file => {
      if (file.id === fileId) {
        return { 
          ...file, 
          status: file.status === 'downloading' ? 'paused' : 'downloading'
        }
      }
      return file
    }))
  }
  
  function cancelDownload(fileId: string) {
    files.update(f => f.filter(file => file.id !== fileId))
    downloadQueue.update(q => q.filter(file => file.id !== fileId))
  }
  
  function startQueuedDownload(fileId: string) {
    downloadQueue.update(queue => {
      const file = queue.find(f => f.id === fileId)
      if (file) {
        files.update(f => [...f, { ...file, status: 'downloading', progress: 0 }])
        simulateDownloadProgress(fileId)
      }
      return queue.filter(f => f.id !== fileId)
    })
  }
  
  function simulateDownloadProgress(fileId: string) {
    const interval = setInterval(() => {
      files.update(f => f.map(file => {
        if (file.id === fileId && file.status === 'downloading') {
          const speed = file.priority === 'high' ? 15 : file.priority === 'low' ? 5 : 10
          const newProgress = Math.min(100, (file.progress || 0) + Math.random() * speed)
          if (newProgress >= 100) {
            clearInterval(interval)
            return { ...file, progress: 100, status: 'completed' }
          }
          return { ...file, progress: newProgress }
        }
        return file
      }))
    }, 1000)
  }
  
  function changePriority(fileId: string, priority: 'low' | 'normal' | 'high') {
    downloadQueue.update(queue => queue.map(file => 
      file.id === fileId ? { ...file, priority } : file
    ))
  }
  
  function moveInQueue(fileId: string, direction: 'up' | 'down') {
    downloadQueue.update(queue => {
      const index = queue.findIndex(f => f.id === fileId)
      if (index === -1) return queue
      
      const newIndex = direction === 'up' ? Math.max(0, index - 1) : Math.min(queue.length - 1, index + 1)
      if (index === newIndex) return queue
      
      const newQueue = [...queue]
      const [removed] = newQueue.splice(index, 1)
      newQueue.splice(newIndex, 0, removed)
      return newQueue
    })
  }
  
  function formatFileSize(bytes: number): string {
    if (bytes < 1024) return bytes + ' B'
    if (bytes < 1048576) return (bytes / 1024).toFixed(2) + ' KB'
    return (bytes / 1048576).toFixed(2) + ' MB'
  }
</script>

<div class="space-y-6">
  <div>
    <h1 class="text-3xl font-bold">Download Files</h1>
    <p class="text-muted-foreground mt-2">Download files from the network using their hash</p>
  </div>
  
  <Card class="p-6">
    <div class="space-y-4">
      <div>
        <Label for="hash-input">File Hash</Label>
        <div class="flex flex-col sm:flex-row gap-2 mt-2">
          <Input
            id="hash-input"
            bind:value={searchHash}
            placeholder="Enter file hash (e.g., QmZ4tDuvesekqMD...)"
            class="flex-1"
          />
          <Button on:click={startDownload} disabled={!searchHash}>
            <Search class="h-4 w-4 mr-2" />
            Search & Download
          </Button>
        </div>
      </div>
    </div>
  </Card>
  
  <!-- Unified Downloads List -->
  <Card class="p-6">
    <div class="flex flex-col sm:flex-row sm:items-center sm:justify-between gap-4 mb-4">
      <div class="flex flex-col sm:flex-row sm:items-center gap-2 sm:gap-4">
        <h2 class="text-lg font-semibold">Downloads</h2>
        <div class="flex flex-wrap gap-2">
          <Button
            size="sm"
            variant={filterStatus === 'all' ? 'default' : 'outline'}
            on:click={() => filterStatus = 'all'}
          >
            All ({allDownloads.filter(f => f.status !== 'uploaded' && f.status !== 'seeding').length})
          </Button>
          <Button
            size="sm"
            variant={filterStatus === 'active' ? 'default' : 'outline'}
            on:click={() => filterStatus = 'active'}
          >
            Active ({activeCount})
          </Button>
          <Button
            size="sm"
            variant={filterStatus === 'queued' ? 'default' : 'outline'}
            on:click={() => filterStatus = 'queued'}
          >
            Queued ({queuedCount})
          </Button>
          <Button
            size="sm"
            variant={filterStatus === 'completed' ? 'default' : 'outline'}
            on:click={() => filterStatus = 'completed'}
          >
            Completed ({completedCount})
          </Button>
        </div>
      </div>

      <div class="flex flex-col sm:flex-row sm:items-center gap-2 w-full sm:w-auto">
        <div class="flex items-center gap-2 text-sm flex-wrap">
          <Settings class="h-4 w-4" />
          <Label>Max Concurrent:</Label>
          <Input
            type="number"
            bind:value={maxConcurrentDownloads}
            min="1"
            step="1"
            class="w-16 pl-2 pr-2 py-1 text-center"
            placeholder="3"
          />
        </div>
        <Button
          size="sm"
          variant="outline"
          on:click={() => autoStartQueue = !autoStartQueue}
        >
          {autoStartQueue ? 'Auto-Start ON' : 'Auto-Start OFF'}
        </Button>
      </div>
    </div>
    
    {#if filteredDownloads.length === 0}
      <p class="text-sm text-muted-foreground text-center py-8">
        {#if filterStatus === 'all'}
          No downloads yet. Enter a file hash above to start downloading.
        {:else if filterStatus === 'active'}
          No active downloads.
        {:else if filterStatus === 'queued'}
          No files in queue.
        {:else}
          No completed downloads.
        {/if}
      </p>
    {:else}
      <div class="space-y-3">
        {#each filteredDownloads as file, index}
<<<<<<< HEAD
          <div class="p-4 border rounded-lg">
            <div class="flex items-center justify-between mb-2">
              <div class="flex items-center gap-3">
=======
          <div class="p-4 bg-secondary rounded-lg">
            <div class="flex flex-col sm:flex-row sm:items-center sm:justify-between gap-2 sm:gap-4 w-full flex-wrap">
              <div class="flex flex-wrap items-center gap-2">
>>>>>>> 810e3a91
                {#if file.status === 'queued'}
                  <div class="flex flex-col gap-1">
                    <button
                      on:click={() => moveInQueue(file.id, 'up')}
                      disabled={index === 0}
                      class="p-0.5 hover:bg-accent rounded disabled:opacity-30"
                    >
                      <ChevronUp class="h-3 w-3" />
                    </button>
                    <button
                      on:click={() => moveInQueue(file.id, 'down')}
                      disabled={index === filteredDownloads.filter(f => f.status === 'queued').length - 1}
                      class="p-0.5 hover:bg-accent rounded disabled:opacity-30"
                    >
                      <ChevronDown class="h-3 w-3" />
                    </button>
                  </div>
                {/if}
                <div class="flex-1 min-w-0">
                  <p class="font-medium truncate">{file.name}</p>
                  <p class="text-xs text-muted-foreground truncate">Hash: {file.hash}</p>
                </div>
              </div>

              <div class="flex flex-wrap items-center gap-2 mt-2 sm:mt-0">
                {#if file.status === 'queued'}
                  <select
                    value={file.priority || 'normal'}
                    on:change={(e) => {
                      const target = e.target as HTMLSelectElement;
                      if (target) changePriority(file.id, target.value as 'low' | 'normal' | 'high');
                    }}
                    class="text-xs px-2 py-1 border rounded bg-background"
                  >
                    <option value="low">Low Priority</option>
                    <option value="normal">Normal</option>
                    <option value="high">High Priority</option>
                  </select>
                {/if}
                <Badge variant="outline">{formatFileSize(file.size)}</Badge>
                <Badge variant={
                  file.status === 'downloading' ? 'default' : 
                  file.status === 'completed' ? 'outline' :
                  file.status === 'queued' ? 'outline' :
                  file.status === 'paused' ? 'outline' : 'destructive'
                }>
                  {file.status === 'queued' ? `Queued #${filteredDownloads.filter(f => f.status === 'queued').indexOf(file) + 1}` : file.status}
                </Badge>
              </div>
            </div>
            
            {#if file.status === 'downloading' || file.status === 'paused'}
              <div class="space-y-2 mt-3">
                <div class="flex items-center justify-between text-sm">
                  <span>Progress</span>
                  <span>{(file.progress || 0).toFixed(1)}%</span>
                </div>
                <Progress value={file.progress || 0} max={100} />
              </div>
            {/if}
            
            {#if file.status === 'downloading' || file.status === 'paused' || file.status === 'queued'}
              <div class="flex flex-wrap gap-2 mt-3">
                {#if file.status !== 'queued'}
                  <Button
                    size="sm"
                    variant="outline"
                    on:click={() => togglePause(file.id)}
                    class="flex-1 min-w-[100px] sm:flex-none"
                  >
                    {#if file.status === 'downloading'}
                      <Pause class="h-3 w-3 mr-1" />
                      Pause
                    {:else}
                      <Play class="h-3 w-3 mr-1" />
                      Resume
                    {/if}
                  </Button>
                {/if}
                <Button
                  size="sm"
                  variant="destructive"
                  on:click={() => cancelDownload(file.id)}
                  class="flex-1 min-w-[100px] sm:flex-none"
                >
                  <X class="h-3 w-3 mr-1" />
                  {file.status === 'queued' ? 'Remove' : 'Cancel'}
                </Button>
              </div>
            {/if}
            
            {#if file.status === 'completed'}
              <div class="flex flex-wrap gap-2 mt-3">
                <span>Download complete</span>
                <Button
                        size="sm"
                        variant="outline"
                        class="flex-1 min-w-[100px] sm:flex-none"
                >
                  <Clock class="h-3 w-3 mr-1" />
                  Open File
                </Button>
              </div>
            {/if}
          </div>
        {/each}
      </div>
    {/if}
  </Card>
</div><|MERGE_RESOLUTION|>--- conflicted
+++ resolved
@@ -274,15 +274,10 @@
     {:else}
       <div class="space-y-3">
         {#each filteredDownloads as file, index}
-<<<<<<< HEAD
-          <div class="p-4 border rounded-lg">
-            <div class="flex items-center justify-between mb-2">
-              <div class="flex items-center gap-3">
-=======
+
           <div class="p-4 bg-secondary rounded-lg">
             <div class="flex flex-col sm:flex-row sm:items-center sm:justify-between gap-2 sm:gap-4 w-full flex-wrap">
               <div class="flex flex-wrap items-center gap-2">
->>>>>>> 810e3a91
                 {#if file.status === 'queued'}
                   <div class="flex flex-col gap-1">
                     <button
