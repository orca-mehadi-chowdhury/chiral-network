<script lang="ts">
  import Card from "$lib/components/ui/card.svelte";
  import Button from "$lib/components/ui/button.svelte";
  import Input from "$lib/components/ui/input.svelte";
  import Label from "$lib/components/ui/label.svelte";
  import Badge from "$lib/components/ui/badge.svelte";
  import DropDown from "$lib/components/ui/dropDown.svelte";
  import {
    Save,
    FolderOpen,
    HardDrive,
    Wifi,
    Shield,
    Bell,
    RefreshCw,
    Database,
    ChevronsUpDown,
  } from "lucide-svelte";
  import { onMount } from "svelte";
  import { open } from "@tauri-apps/plugin-dialog";
  import { homeDir } from "@tauri-apps/api/path";
  import { getVersion } from "@tauri-apps/api/app";
  import { userLocation } from "$lib/stores";
  import { changeLocale, loadLocale } from '../i18n/i18n';
  import { t } from 'svelte-i18n';
  import { get } from 'svelte/store';


  let showResetConfirmModal = false;
  // Settings state
  let defaultSettings = {
    // Storage settings
    storagePath: "~/ChiralNetwork/Storage",
    maxStorageSize: 100, // GB
    autoCleanup: true,
    cleanupThreshold: 90, // %

    // Network settings
    maxConnections: 50,
    uploadBandwidth: 0, // 0 = unlimited
    downloadBandwidth: 0, // 0 = unlimited
    port: 30303,
    enableUPnP: true,
    enableNAT: true,
    userLocation: "US-East", // Geographic region for peer sorting

    // Privacy settings
    enableProxy: true,
    enableEncryption: true,
    anonymousMode: false,
    shareAnalytics: true,

    // Notifications
    enableNotifications: true,
    notifyOnComplete: true,
    notifyOnError: true,
    soundAlerts: false,

    // Advanced
    enableDHT: true,
    enableIPFS: false,
    chunkSize: 256, // KB
    cacheSize: 1024, // MB
    logLevel: "info",
    autoUpdate: true,
  };
  let settings = { ...defaultSettings };
  let savedSettings = { ...defaultSettings };
  let hasChanges = false;
  let fileInputEl: HTMLInputElement | null = null;
  let selectedLanguage = 'en';
  let clearingCache = false;
  let cacheCleared = false;

  const locations = [
    { value: 'US-East', label: 'US East' },
    { value: 'US-West', label: 'US West' },
    { value: 'EU-West', label: 'Europe West' },
    { value: 'Asia-Pacific', label: 'Asia Pacific' }
  ];

  const languages = [
    { value: 'en', label: 'English' },
    { value: 'es', label: 'Español' },
    { value: 'zh', label: '中文' },
    { value: 'ko', label: '한국어' }
  ];

  // Check for changes
  $: hasChanges = JSON.stringify(settings) !== JSON.stringify(savedSettings);

  function saveSettings() {
    // Save to local storage
    localStorage.setItem("chiralSettings", JSON.stringify(settings));
    savedSettings = { ...settings };
    userLocation.set(settings.userLocation);
  }

  function handleConfirmReset() {
    settings = { ...defaultSettings };
    saveSettings();
    showResetConfirmModal = false;
  }

  function openResetConfirm() {
    showResetConfirmModal = true;
  }

  async function selectStoragePath() {
  const tr = get(t);
  try {
    // Try Tauri first
    await getVersion(); // only works in Tauri
    const home = await homeDir();
    const result = await open({
      directory: true,
      multiple: false,
      defaultPath: settings.storagePath.startsWith("~/")
        ? settings.storagePath.replace("~", home)
        : settings.storagePath,
      title: tr("storage.selectLocationTitle"),
    });

    if (typeof result === "string") {
      settings.storagePath = result.replace(home, "~");
    }
  } catch {
    // Fallback for browser environment
    if (window.showDirectoryPicker) {
      // Use File System Access API (Chrome/Edge)
      try {
        const directoryHandle = await window.showDirectoryPicker();
        settings.storagePath = directoryHandle.name;
      } catch (err) {
        if (err.name !== 'AbortError') {
          console.error('Directory picker error:', err);
        }
      }
    } else {
      // Fallback: let user type path manually
      const newPath = prompt(
        `${tr("storage.enterPathPrompt")} ( ${tr("storage.browserNoPicker")} )`,
        settings.storagePath
      );
      if (newPath) {
        settings.storagePath = newPath;
      }
    }
  }
}

  async function clearCache() {
    clearingCache = true;
    // Clear application cache
    console.log("Clearing cache...");
    // Simulate cache clearing work
    await new Promise(resolve => setTimeout(resolve, 1500));
    clearingCache = false;
    cacheCleared = true;
    // Reset success state after 2 seconds
    setTimeout(() => { cacheCleared = false; }, 2000);
  }

  function exportSettings() {
    const blob = new Blob([JSON.stringify(settings, null, 2)], {
      type: "application/json",
    });
    const url = URL.createObjectURL(blob);
    const a = document.createElement("a");
    a.href = url;
    a.download = "chiral-settings.json";
    a.click();
    URL.revokeObjectURL(url);
  }

  function importSettings(event: Event) {
    const file = (event.target as HTMLInputElement).files?.[0];
    if (!file) return;

    const reader = new FileReader();
    reader.onload = (e) => {
      try {
        const imported = JSON.parse(e.target?.result as string);
        settings = { ...settings, ...imported };
        saveSettings();
        localStorage.setItem("chiralSettings", JSON.stringify(settings));
        hasChanges = false;
      } catch (err) {
        console.error("Failed to import settings:", err);
        alert("Invalid JSON file. Please select a valid export.");
      }
    };
    reader.readAsText(file);

    // allow re-uploading the same file later
    (event.target as HTMLInputElement).value = "";
  }

  onMount(async() => {
    // Load settings from local storage
    const stored = localStorage.getItem("chiralSettings");
    if (stored) {
      try {
        settings = JSON.parse(stored);
        savedSettings = { ...settings };
      } catch (e) {
        console.error("Failed to load settings:", e);
      }
    }

    const i18nLang = await loadLocale();          // e.g. "ko" | "en" | null
    if (i18nLang) {
      selectedLanguage = i18nLang;

      (settings as any).language = i18nLang;
      (savedSettings as any).language = i18nLang;
    } else if ((settings as any).language) {

      selectedLanguage = (settings as any).language;
      await changeLocale(selectedLanguage);
    }
  });

  const limits = {
    maxStorageSize:     { min: 10,   max: 10000, label: "Max Storage Size (GB)" },
    cleanupThreshold:   { min: 50,   max: 100,   label: "Auto-Cleanup Threshold (%)" },
    maxConnections:     { min: 10,   max: 200,   label: "Max Connections" },
    port:               { min: 1024, max: 65535, label: "Port" },
    uploadBandwidth:    { min: 0,    max: Infinity, label: "Upload Limit (MB/s)" },
    downloadBandwidth:  { min: 0,    max: Infinity, label: "Download Limit (MB/s)" },
    chunkSize:          { min: 64,   max: 1024,  label: "Chunk Size (KB)" },
    cacheSize:          { min: 256,  max: 8192,  label: "Cache Size (MB)" },
  } as const;

  let errors: Record<string, string | null> = {};

  function rangeMessage(label: string, min: number, max: number) {
    if (max === Infinity) return `${label} must be ≥ ${min}.`;
    return `${label} must be between ${min} and ${max}.`;
  }

  function validate(settings : any) {
    const next: Record<string, string | null> = {};
    for (const [key, cfg] of Object.entries(limits)) {
      const val = Number((settings as any)[key]);
      if (val < cfg.min || val > cfg.max) {
        next[key] = rangeMessage(cfg.label, cfg.min, cfg.max);
        continue;
      }
      next[key] = null;
    }
    console.log(next)
    errors = next;
  }

  function onLanguageChange(lang: string) {
    selectedLanguage = lang;
    changeLocale(lang);
    (settings as any).language = lang;
  }

  // Revalidate whenever settings change
  $: validate(settings);

  // Valid when no error messages remain
  $: isValid = Object.values(errors).every((e) => !e);

</script>

<div class="space-y-6">
  <div class="flex items-center justify-between">
    <div>
      <h1 class="text-3xl font-bold">{$t("settings.title")}</h1>
      <p class="text-muted-foreground mt-2">
        {$t("settings.subtitle")}
      </p>
    </div>
    {#if hasChanges}
      <Badge variant="outline" class="text-orange-500">{$t("badges.unsaved")}</Badge>
    {/if}
  </div>

  <!-- Storage Settings -->
  <Card class="p-6">
    <div class="flex items-center gap-2 mb-4">
      <HardDrive class="h-5 w-5" />
      <h2 class="text-lg font-semibold">{$t("storage.title")}</h2>
    </div>

    <div class="space-y-4">
      <div>
        <Label for="storage-path">{$t("storage.location")}</Label>
        <div class="flex gap-2 mt-2">
          <Input
            id="storage-path"
            bind:value={settings.storagePath}
            placeholder="~/ChiralNetwork/Storage"
            class="flex-1"
          />
          <Button variant="outline" on:click={selectStoragePath} aria-label={$t("storage.locationPick")}>
            <FolderOpen class="h-4 w-4" />
          </Button>
        </div>
      </div>

      <div class="grid grid-cols-2 gap-4">
        <div>
          <Label for="max-storage">{$t("storage.maxSize")}</Label>
          <Input
            id="max-storage"
            type="number"
            bind:value={settings.maxStorageSize}
            min="10"
            max="10000"
            class="mt-2"
          />
          {#if errors.maxStorageSize}
            <p class="mt-1 text-sm text-red-500">{errors.maxStorageSize}</p>
          {/if}
        </div>

        <div>
          <Label for="cleanup-threshold">{$t("storage.cleanupThreshold")}</Label>
          <Input
            id="cleanup-threshold"
            type="number"
            bind:value={settings.cleanupThreshold}
            min="50"
            max="100"
            disabled={!settings.autoCleanup}
            class="mt-2"
          />
          {#if errors.cleanupThreshold}
            <p class="mt-1 text-sm text-red-500">{errors.cleanupThreshold}</p>
          {/if}
        </div>
      </div>

      <div class="flex items-center gap-2">
        <input
          type="checkbox"
          id="auto-cleanup"
          bind:checked={settings.autoCleanup}
        />
        <Label for="auto-cleanup" class="cursor-pointer">
          {$t("storage.enableCleanup")}
        </Label>
      </div>
    </div>
  </Card>

  <!-- Network Settings -->
  <Card class="p-6">
    <div class="flex items-center gap-2 mb-4">
      <Wifi class="h-5 w-5" />
      <h2 class="text-lg font-semibold">{$t("network.title")}</h2>
    </div>

    <div class="space-y-4">
      <div class="grid grid-cols-2 gap-4">
        <div>
          <Label for="max-connections">{$t("network.maxConnections")}</Label>
          <Input
            id="max-connections"
            type="number"
            bind:value={settings.maxConnections}
            min="10"
            max="200"
            class="mt-2"
          />
          {#if errors.maxConnections}
            <p class="mt-1 text-sm text-red-500">{errors.maxConnections}</p>
          {/if}
        </div>

        <div>
          <Label for="port">{$t("network.port")}</Label>
          <Input
            id="port"
            type="number"
            bind:value={settings.port}
            min="1024"
            max="65535"
            class="mt-2"
          />
          {#if errors.port}
            <p class="mt-1 text-sm text-red-500">{errors.port}</p>
          {/if}
        </div>
      </div>

      <div class="grid grid-cols-2 gap-4">
        <div>
          <Label for="upload-bandwidth">{$t("network.uploadLimit")}</Label>
          <Input
            id="upload-bandwidth"
            type="number"
            bind:value={settings.uploadBandwidth}
            min="0"
            class="mt-2"
          />
          {#if errors.uploadBandwidth}
            <p class="mt-1 text-sm text-red-500">{errors.uploadBandwidth}</p>
          {/if}
        </div>

        <div>
          <Label for="download-bandwidth">{$t("network.downloadLimit")}</Label>
          <Input
            id="download-bandwidth"
            type="number"
            bind:value={settings.downloadBandwidth}
            min="0"
            class="mt-2"
          />
          {#if errors.downloadBandwidth}
            <p class="mt-1 text-sm text-red-500">{errors.downloadBandwidth}</p>
          {/if}
        </div>
      </div>

      <!-- User Location -->
      <div>
        <Label for="user-location">{$t("network.userLocation")}</Label>
        <DropDown
          id="user-location"
          options={locations}
          bind:value={settings.userLocation}  
        />
        <p class="text-xs text-muted-foreground mt-1">
          {$t("network.locationHint")}
        </p>
      </div>

      <div class="space-y-2">
        <div class="flex items-center gap-2">
          <input
            type="checkbox"
            id="enable-upnp"
            bind:checked={settings.enableUPnP}
          />
          <Label for="enable-upnp" class="cursor-pointer">
            {$t("network.enableUpnp")}
          </Label>
        </div>

        <div class="flex items-center gap-2">
          <input
            type="checkbox"
            id="enable-nat"
            bind:checked={settings.enableNAT}
          />
          <Label for="enable-nat" class="cursor-pointer">
            {$t("network.enableNat")}
          </Label>
        </div>

        <div class="flex items-center gap-2">
          <input
            type="checkbox"
            id="enable-dht"
            bind:checked={settings.enableDHT}
          />
          <Label for="enable-dht" class="cursor-pointer">
            {$t("network.enableDht")}
          </Label>
        </div>
      </div>
    </div>
  </Card>

  <!-- Language Settings -->
  <Card class="p-6">
    <div class="flex items-center gap-2 mb-4">
      <h2 class="text-lg font-semibold">{$t("language.title")}</h2>
    </div>

    <div class="space-y-4">
      <div>
        <Label for="language-select">{$t("language.select")}</Label>
        <select
          id="language-select"
          bind:value={selectedLanguage}
          on:change={(e) => onLanguageChange((e.target as HTMLSelectElement).value)}
          class="w-full px-3 py-2 mt-2 border rounded-md bg-white"
        >
          <option value="en">{$t("language.english")}</option>
          <option value="es">{$t("language.spanish")}</option>
          <option value="zh">{$t("language.chinese")}</option>
          <option value="ko">{$t("language.korean")}</option>
        </select>
      </div>
    </div>
  </Card>

  <!-- Privacy Settings -->
  <Card class="p-6">
    <div class="flex items-center gap-2 mb-4">
      <Shield class="h-5 w-5" />
      <h2 class="text-lg font-semibold">{$t("privacy.title")}</h2>
    </div>

    <div class="space-y-2">
      <div class="flex items-center gap-2">
        <input
          type="checkbox"
          id="enable-proxy"
          bind:checked={settings.enableProxy}
        />
        <Label for="enable-proxy" class="cursor-pointer">
          {$t("privacy.enableProxy")}
        </Label>
      </div>

      <div class="flex items-center gap-2">
        <input
          type="checkbox"
          id="enable-encryption"
          bind:checked={settings.enableEncryption}
        />
        <Label for="enable-encryption" class="cursor-pointer">
          {$t("privacy.enableEncryption")}
        </Label>
      </div>

      <div class="flex items-center gap-2">
        <input
          type="checkbox"
          id="anonymous-mode"
          bind:checked={settings.anonymousMode}
        />
        <Label for="anonymous-mode" class="cursor-pointer">
          {$t("privacy.anonymousMode")}
        </Label>
      </div>

      <div class="flex items-center gap-2">
        <input
          type="checkbox"
          id="share-analytics"
          bind:checked={settings.shareAnalytics}
        />
        <Label for="share-analytics" class="cursor-pointer">
          {$t("privacy.shareAnalytics")}
        </Label>
      </div>
    </div>
  </Card>

  <!-- Notifications -->
  <Card class="p-6">
    <div class="flex items-center gap-2 mb-4">
      <Bell class="h-5 w-5" />
      <h2 class="text-lg font-semibold">{$t("notifications.title")}</h2>
    </div>

    <div class="space-y-2">
      <div class="flex items-center gap-2">
        <input
          type="checkbox"
          id="enable-notifications"
          bind:checked={settings.enableNotifications}
        />
        <Label for="enable-notifications" class="cursor-pointer">
          {$t("notifications.enable")}
        </Label>
      </div>

      {#if settings.enableNotifications}
        <div class="ml-6 space-y-2">
          <div class="flex items-center gap-2">
            <input
              type="checkbox"
              id="notify-complete"
              bind:checked={settings.notifyOnComplete}
            />
            <Label for="notify-complete" class="cursor-pointer">
              {$t("notifications.notifyComplete")}
            </Label>
          </div>

          <div class="flex items-center gap-2">
            <input
              type="checkbox"
              id="notify-error"
              bind:checked={settings.notifyOnError}
            />
            <Label for="notify-error" class="cursor-pointer">
              {$t("notifications.notifyError")}
            </Label>
          </div>

          <div class="flex items-center gap-2">
            <input
              type="checkbox"
              id="sound-alerts"
              bind:checked={settings.soundAlerts}
            />
            <Label for="sound-alerts" class="cursor-pointer">
              {$t("notifications.soundAlerts")}
            </Label>
          </div>
        </div>
      {/if}
    </div>
  </Card>

  <!-- Advanced Settings -->
  <Card class="p-6">
    <div class="flex items-center gap-2 mb-4">
      <Database class="h-5 w-5" />
      <h2 class="text-lg font-semibold">{$t("advanced.title")}</h2>
    </div>

    <div class="space-y-4">
      <div class="grid grid-cols-2 gap-4">
        <div>
          <Label for="chunk-size">{$t("advanced.chunkSize")}</Label>
          <Input
            id="chunk-size"
            type="number"
            bind:value={settings.chunkSize}
            min="64"
            max="1024"
            class="mt-2"
          />
          {#if errors.chunkSize}
            <p class="mt-1 text-sm text-red-500">{errors.chunkSize}</p>
          {/if}
        </div>

        <div>
          <Label for="cache-size">{$t("advanced.cacheSize")}</Label>
          <Input
            id="cache-size"
            type="number"
            bind:value={settings.cacheSize}
            min="256"
            max="8192"
            class="mt-2"
          />
          {#if errors.cacheSize}
            <p class="mt-1 text-sm text-red-500">{errors.cacheSize}</p>
          {/if}
        </div>
      </div>

      <div class="relative">
        <Label for="log-level">{$t("advanced.logLevel")}</Label>
        <select
          id="log-level"
          bind:value={settings.logLevel}
          class="w-full mt-2 px-3 py-2 border rounded-lg bg-background appearance-none"
        >
          <option value="error">{$t("advanced.logError")}</option>
          <option value="warn">{$t("advanced.logWarn")}</option>
          <option value="info">{$t("advanced.logInfo")}</option>
          <option value="debug">{$t("advanced.logDebug")}</option>
        </select>
        <ChevronsUpDown
          class="pointer-events-none absolute right-2 mt-4 top-1/2 h-4 w-4 -translate-y-1/2 text-muted-foreground"
        />
      </div>

      <div class="flex items-center gap-2">
        <input
          type="checkbox"
          id="auto-update"
          bind:checked={settings.autoUpdate}
        />
        <Label for="auto-update" class="cursor-pointer">
          {$t("advanced.autoUpdate")}
        </Label>
      </div>

      <div class="flex flex-wrap gap-2">
        <Button variant="outline" size="xs" on:click={clearCache} disabled={clearingCache || cacheCleared}>
          <RefreshCw class="h-4 w-4 mr-2 {clearingCache ? 'animate-spin' : ''}" />
          {clearingCache ? $t('button.clearing') : cacheCleared ? $t('button.cleared') : $t('button.clearCache')}
        </Button>
        <Button variant="outline" size="xs" on:click={exportSettings}>
          {$t("advanced.exportSettings")}
        </Button>

        <label for="import-settings">
          <Button
            variant="outline"
            size="xs"
            on:click={() => fileInputEl?.click()}
          >
            {$t("advanced.importSettings")}
          </Button>
          <input
            bind:this={fileInputEl}
            id="import-settings"
            type="file"
            accept=".json"
            on:change={importSettings}
            class="hidden"
          />
        </label>
      </div>
    </div>
  </Card>

  <!-- Action Buttons -->
  <div class="flex flex-wrap items-center justify-between gap-2">
<<<<<<< HEAD
    <Button variant="outline" size="xs" on:click={openResetConfirm}>
      {$t("actions.resetDefaults")}
    </Button>

    <div class="flex gap-2">
      <Button
        variant="outline"
        size="xs"
        on:click={() => (settings = { ...savedSettings })}
        disabled={!hasChanges}
      >
        {$t("actions.cancel")}
      </Button>
      <Button size="xs" on:click={saveSettings} disabled={!hasChanges || !isValid}>
        <Save class="h-4 w-4 mr-2" />
        {$t("actions.save")}
      </Button>
    </div>
  </div>
</div>

=======
  <Button 
    variant="destructive" 
    size="xs" 
    on:click={openResetConfirm}
  >
    Reset to Defaults
  </Button>

  <div class="flex gap-2">
    <Button
      variant="outline"
      size="xs"
      on:click={() => (settings = { ...savedSettings })}
      disabled={!hasChanges}
      class={`transition-colors duration-200 ${
        !hasChanges 
          ? 'cursor-not-allowed opacity-50' 
          : 'hover:bg-gray-200'
      }`}
    >
      Cancel
    </Button>

    <Button
      size="xs"
      on:click={saveSettings}
      disabled={!hasChanges || !isValid}
      class={`transition-colors duration-200 ${
        !hasChanges || !isValid
          ? 'cursor-not-allowed opacity-50 pointer-events-none'
          : 'bg-green-500 text-white hover:bg-green-600'
      }`}
    >
      <Save class="h-4 w-4 mr-2" />
      Save Settings
    </Button>
  </div>
</div>

</div>
>>>>>>> fc0b1d20
{#if showResetConfirmModal}
  <div
    class="fixed inset-0 bg-black/60 flex items-center justify-center z-50 p-4"
    role="button"
    tabindex="0"
    on:click={() => (showResetConfirmModal = false)}
    on:keydown={(e) => {
      if (e.key === "Enter" || e.key === " ") showResetConfirmModal = false;
    }}
  >
    <div
      class="bg-white p-6 rounded-lg shadow-xl w-full max-w-sm"
      role="dialog"
      tabindex="0"
      aria-modal="true"
      on:click|stopPropagation
      on:keydown={(e) => {
        if (e.key === "Escape") showResetConfirmModal = false;
      }}
    >
      <h3 class="text-lg font-bold mb-2">{$t("confirm.title")}</h3>
      <p class="text-sm text-gray-600 mb-6">
        {$t("confirm.resetBody")}
      </p>
      <div class="flex justify-end gap-3">
        <Button variant="outline" on:click={() => (showResetConfirmModal = false)}>
          {$t("actions.cancel")}
        </Button>
        <Button variant="destructive" on:click={handleConfirmReset}>
          {$t("actions.confirm")}
        </Button>
      </div>
    </div>
  </div>
{/if}<|MERGE_RESOLUTION|>--- conflicted
+++ resolved
@@ -705,8 +705,11 @@
 
   <!-- Action Buttons -->
   <div class="flex flex-wrap items-center justify-between gap-2">
-<<<<<<< HEAD
-    <Button variant="outline" size="xs" on:click={openResetConfirm}>
+    <Button 
+      variant="destructive" 
+      size="xs" 
+      on:click={openResetConfirm}
+    >
       {$t("actions.resetDefaults")}
     </Button>
 
@@ -716,59 +719,28 @@
         size="xs"
         on:click={() => (settings = { ...savedSettings })}
         disabled={!hasChanges}
+        class="transition-colors duration-200"
+        class:cursor-not-allowed={!hasChanges}
+        class:opacity-50={!hasChanges}
       >
-        {$t("actions.cancel")}
+        {$t('actions.cancel')}
       </Button>
-      <Button size="xs" on:click={saveSettings} disabled={!hasChanges || !isValid}>
+
+      <Button
+        size="xs"
+        on:click={saveSettings}
+        disabled={!hasChanges || !isValid}
+        class="transition-colors duration-200"
+        class:cursor-not-allowed={!hasChanges || !isValid}
+        class:opacity-50={!hasChanges || !isValid}
+      >
         <Save class="h-4 w-4 mr-2" />
-        {$t("actions.save")}
+        {$t('actions.save')}
       </Button>
     </div>
   </div>
 </div>
 
-=======
-  <Button 
-    variant="destructive" 
-    size="xs" 
-    on:click={openResetConfirm}
-  >
-    Reset to Defaults
-  </Button>
-
-  <div class="flex gap-2">
-    <Button
-      variant="outline"
-      size="xs"
-      on:click={() => (settings = { ...savedSettings })}
-      disabled={!hasChanges}
-      class={`transition-colors duration-200 ${
-        !hasChanges 
-          ? 'cursor-not-allowed opacity-50' 
-          : 'hover:bg-gray-200'
-      }`}
-    >
-      Cancel
-    </Button>
-
-    <Button
-      size="xs"
-      on:click={saveSettings}
-      disabled={!hasChanges || !isValid}
-      class={`transition-colors duration-200 ${
-        !hasChanges || !isValid
-          ? 'cursor-not-allowed opacity-50 pointer-events-none'
-          : 'bg-green-500 text-white hover:bg-green-600'
-      }`}
-    >
-      <Save class="h-4 w-4 mr-2" />
-      Save Settings
-    </Button>
-  </div>
-</div>
-
-</div>
->>>>>>> fc0b1d20
 {#if showResetConfirmModal}
   <div
     class="fixed inset-0 bg-black/60 flex items-center justify-center z-50 p-4"
