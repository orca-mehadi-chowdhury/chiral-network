--- conflicted
+++ resolved
@@ -141,10 +141,8 @@
   $: if ($etcAccount && isGethRunning) {
     fetchBalance()
   }
-<<<<<<< HEAD
   // Note: Transaction filtering is handled by the display logic below
   // All transactions in the store are shown in the history
-=======
   // Filter transactions to show only those related to current account
   $: if ($etcAccount) {
     const accountTransactions = $transactions.filter(tx =>
@@ -159,7 +157,6 @@
       transactions.set(accountTransactions);
     }
 }
->>>>>>> 770b12d8
 
   // Derived filtered transactions with safety checks
   $: filteredTransactions = (() => {
