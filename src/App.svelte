--- conflicted
+++ resolved
@@ -13,11 +13,7 @@
     import RelayPage from './pages/Relay.svelte'
     import NotFound from './pages/NotFound.svelte'
     import ProxySelfTest from './routes/proxy-self-test.svelte'
-<<<<<<< HEAD
-import { networkStatus, settings, userLocation, wallet } from './lib/stores'
-=======
     import { networkStatus, settings, userLocation, wallet } from './lib/stores'
->>>>>>> 3924c6ee
     import { Router, type RouteConfig, goto } from '@mateothegreat/svelte5-router';
     import {onMount, setContext} from 'svelte';
     import { tick } from 'svelte';
@@ -64,25 +60,6 @@
               const payload = event.payload;
               console.log('💰 Seeder payment notification received:', payload);
 
-<<<<<<< HEAD
-              const currentWallet = get(wallet);
-              const currentAddress = currentWallet?.address?.toLowerCase();
-              const seederAddress = payload.seeder_wallet_address?.toLowerCase();
-
-              if (!currentAddress) {
-                console.warn('Skipping payment credit: no active wallet address');
-                return;
-              }
-
-              if (!seederAddress || currentAddress !== seederAddress) {
-                console.log('Ignoring payment notification not intended for this wallet', {
-                  currentAddress,
-                  seederAddress
-                });
-                return;
-              }
-
-=======
               // Only credit the payment if we are the seeder (not the downloader)
               const currentWalletAddress = get(wallet).address;
               const seederAddress = payload.seeder_wallet_address;
@@ -100,7 +77,6 @@
 
               console.log('✅ This payment is for us! Crediting...');
 
->>>>>>> 3924c6ee
               // Credit the seeder's wallet
               const result = await paymentService.creditSeederPayment(
                 payload.file_hash,
