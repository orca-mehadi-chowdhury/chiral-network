--- conflicted
+++ resolved
@@ -1,12 +1,9 @@
 {
   "settings.title": "Settings",
   "settings.subtitle": "Configure your Chiral Network preferences",
-<<<<<<< HEAD
-=======
   "settings.autorelay.enable": "Enable AutoRelay (Circuit Relay v2)",
   "settings.autorelay.relays": "Preferred Relay Nodes",
   "settings.autorelay.description": "Enter relay node addresses (one per line). Leave empty to use bootstrap nodes.",
->>>>>>> f0986254
   "settings.searchPlaceholder": "Search settings...",
   "badges.unsaved": "Unsaved changes",
   "storage.title": "Storage",
@@ -126,8 +123,6 @@
           "unknown": "Reachability status updated. {summary}"
         }
       },
-<<<<<<< HEAD
-=======
       "relay": {
         "title": "Relay Status",
         "enabled": "AutoRelay Enabled",
@@ -145,7 +140,6 @@
         "pending": "Pending",
         "failed": "Failed"
       },
->>>>>>> f0986254
       "dcutr": {
         "title": "DCUtR Hole-Punching",
         "enabled": "DCUtR enabled",
