[package]
name = "chiral-network"
version = "0.1.0"
description = "Chiral Network - IPFS-like decentralized file sharing"
authors = ["Chiral Network Team"]
license = "MIT"
repository = ""
edition = "2021"
default-run = "chiral-network"

[build-dependencies]
tauri-build = { version = "2.0", features = [] }

[dependencies]
tauri = { version = "2.1", features = ["macos-private-api", "tray-icon"] }
serde = { version = "1.0", features = ["derive"] }
serde_json = "1.0"
tauri-plugin-process = "2.0"
tauri-plugin-os = "2.0"
tauri-plugin-shell = "2.0"
tauri-plugin-dialog = "2"
tauri-plugin-store = "2"
secp256k1 = { version = "0.24", features = ["rand", "serde"] }
rand = "0.8"
totp-rs = { version = "5.7.0", features = ["otpauth"] }
hex = "0.4"
sha3 = "0.10"
sha2 = "0.10"
aes-gcm = "0.10"
x25519-dalek = { version = "2.0", features = ["serde"] }
hkdf = "0.12"
pbkdf2 = "0.12"
aes = "0.8"
ctr = "0.9"
hmac = "0.12"
directories = "5.0"
reqwest = { version = "0.11", features = ["json", "blocking", "stream"] }
tokio = { version = "1", features = ["full"] }
flate2 = "1.0"
tar = "0.4"
zip = "0.6"
futures = "0.3"
futures-util = "0.3"
systemstat = "0.2.5"
sysinfo = "0.31"
sys-locale = "0.3"
<<<<<<< HEAD
libp2p = { version = "0.54", features = ["kad", "mdns", "noise", "tcp", "yamux", "identify", "gossipsub", "macros", "tokio", "rsa", "request-response", "relay", "autonat", "dcutr", "ping"] }
=======
libp2p = { version = "0.54", features = ["kad", "mdns", "noise", "tcp", "yamux", "identify", "gossipsub", "macros", "tokio", "rsa", "request-response", "relay", "ping"] }
>>>>>>> 7fa23d09
async-std = { version = "1.12", features = ["attributes"] }
async-trait = "0.1"
tracing = "0.1"
tracing-subscriber = { version = "0.3", features = ["env-filter"] }
clap = { version = "4.4", features = ["derive"] }
fs2 = "0.4"
glob = "0.3"

[features]
default = ["custom-protocol"]
custom-protocol = ["tauri/custom-protocol"]

[profile.release]
lto = true
opt-level = "z"
codegen-units = 1
panic = "abort"
strip = true
debug = false<|MERGE_RESOLUTION|>--- conflicted
+++ resolved
@@ -44,11 +44,7 @@
 systemstat = "0.2.5"
 sysinfo = "0.31"
 sys-locale = "0.3"
-<<<<<<< HEAD
-libp2p = { version = "0.54", features = ["kad", "mdns", "noise", "tcp", "yamux", "identify", "gossipsub", "macros", "tokio", "rsa", "request-response", "relay", "autonat", "dcutr", "ping"] }
-=======
-libp2p = { version = "0.54", features = ["kad", "mdns", "noise", "tcp", "yamux", "identify", "gossipsub", "macros", "tokio", "rsa", "request-response", "relay", "ping"] }
->>>>>>> 7fa23d09
+libp2p = { version = "0.54", features = ["kad", "mdns", "noise", "tcp", "yamux", "identify", "gossipsub", "macros", "tokio", "rsa", "request-response", "relay", "autonat", "dcutr", "ping", "relay", "ping"] }
 async-std = { version = "1.12", features = ["attributes"] }
 async-trait = "0.1"
 tracing = "0.1"
