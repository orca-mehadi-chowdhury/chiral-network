// Library exports for testing
pub mod analytics;
pub mod bandwidth;
pub mod control_plane;
pub mod multi_source_download;

// Download source abstraction
pub mod download_source;
pub mod download_scheduler;
pub mod download_persistence;
pub mod ftp_client;
pub mod ed2k_client;

// Required modules for multi_source_download
pub mod dht;
pub mod file_transfer;
pub mod ftp_downloader;
pub mod peer_selection;
pub mod webrtc_service;

// Required modules for encryption and keystore functionality
pub mod encryption;
pub mod keystore;
pub mod manager;

// Proxy latency optimization module
pub mod proxy_latency;

// Stream authentication module
pub mod stream_auth;
// Reputation system
pub mod reputation;
<<<<<<< HEAD
=======

// Logger module for file-based logging
pub mod logger;
>>>>>>> bf52bdac
<|MERGE_RESOLUTION|>--- conflicted
+++ resolved
@@ -30,9 +30,6 @@
 pub mod stream_auth;
 // Reputation system
 pub mod reputation;
-<<<<<<< HEAD
-=======
 
 // Logger module for file-based logging
-pub mod logger;
->>>>>>> bf52bdac
+pub mod logger;