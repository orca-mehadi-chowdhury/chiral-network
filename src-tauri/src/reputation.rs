--- conflicted
+++ resolved
@@ -486,11 +486,7 @@
             http_sources: None,
             info_hash: None,
             trackers: None,
-<<<<<<< HEAD
             ..Default::default()
-=======
-            ed2k_sources: None,
->>>>>>> 9ef7fecf
         };
 
         dht_service.publish_file(metadata, None).await
@@ -607,11 +603,7 @@
             http_sources: None,
             info_hash: None,
             trackers: None,
-<<<<<<< HEAD
             ..Default::default()
-=======
-            ed2k_sources: None,
->>>>>>> 9ef7fecf
         };
 
         dht_service.publish_file(metadata, None).await
