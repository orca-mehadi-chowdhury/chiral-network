--- conflicted
+++ resolved
@@ -889,14 +889,13 @@
                         break 'outer;
                     }
                     Some(DhtCommand::PublishFile(mut metadata)) => {
-<<<<<<< HEAD
                         // If file_data is NOT empty (non-encrypted files or inline data),
                         // create blocks and generate a root CID
                         if !metadata.file_data.is_empty() {
                             // Store the Merkle root before processing
                             let original_merkle_root = metadata.merkle_root.clone();
 
-                            let blocks = split_into_blocks(&metadata.file_data);
+                            let blocks = split_into_blocks(&metadata.file_data, chunk_size);
                             let mut block_cids = Vec::new();
                             for (idx, block) in blocks.iter().enumerate() {
                                 let cid = match block.cid() {
@@ -923,13 +922,6 @@
                             // Create root block containing just the CIDs
                             let root_block_data = match serde_json::to_vec(&block_cids) {
                                 Ok(data) => data,
-=======
-                        let blocks = split_into_blocks(&metadata.file_data, chunk_size);
-                        let mut block_cids = Vec::new();
-                        for (idx, block) in blocks.iter().enumerate() {
-                            let cid = match block.cid() {
-                                Ok(c) => c,
->>>>>>> 88e6cf0a
                                 Err(e) => {
                                     eprintln!("Failed to serialize CIDs: {}", e);
                                     return;
