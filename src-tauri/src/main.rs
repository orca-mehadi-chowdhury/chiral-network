--- conflicted
+++ resolved
@@ -5143,10 +5143,7 @@
             get_relay_alias,
             get_multiaddresses,
             clear_seed_list,
-<<<<<<< HEAD
-=======
             get_full_network_stats
->>>>>>> 0ceab4e9
         ])
         .plugin(tauri_plugin_process::init())
         .plugin(tauri_plugin_os::init())
